# Changelog

All notable changes to this project will be documented in this file.

The format is based on [Keep a Changelog](https://keepachangelog.com/en/1.0.0/),
and this project adheres to [Semantic Versioning](https://semver.org/spec/v2.0.0.html).

## [Unreleased]

<<<<<<< HEAD
=======
## [0.6.1] - 2025-10-08

### Added
- **Enhanced Configuration Validation**: Comprehensive validation system to catch configuration errors early
  - **Unknown Key Detection**: Detects typos and invalid configuration keys at all levels (global, repository, sources, retention, passbolt, borg_options)
  - **Retention Policy Validation**: Validates retention policy structure and values
    - Integer fields (keep_hourly, keep_daily, etc.) must be non-negative integers
    - Time-based fields (keep_within, keep_files_modified_within) must use correct format (e.g., "7d", "30d")
    - Validates time format with h/d/w/m/y suffixes
    - Rejects empty retention policies
    - Detects unknown retention keys
  - **Passbolt Configuration Validation**: Validates passbolt config structure
    - Requires non-empty `resource_id` string
    - Type validation for resource_id field
    - Detects unknown passbolt keys
  - **Retention Mode Validation**: Validates `retention_mode` values (must be "standard" or "per_file")
  - **Source Validation**: Validates source structure (name, paths, exclude fields)
- **Comprehensive Logging**: Added logging throughout backup, restore, and deletion operations
  - Repository operations (initialization, pruning, archive management)
  - Backup operations (file counts, progress in per-file mode)
  - Restore operations (extraction start/completion)
  - Source file deletion tracking (with `--remove-source`)
  - Passbolt integration events (resource ID logged, never passwords)
  - All sensitive data (passwords, encryption keys) protected from logs
- **Enhanced Test Suite**: Expanded test coverage to 220 examples (67 new tests added)
  - 23 new configuration validation tests
  - 28 new logging integration tests
  - 10 new CLI validation tests
  - 6 new type checking tests for boolean configurations
  - All tests passing with 0 failures

### Changed
- `global_settings` now includes `borg_path` (previously was in whitelist but not propagated)
- Validation errors are collected and reported together for better user experience
- All validation runs automatically on configuration load

### Fixed
- **Configuration Consistency**: Fixed inconsistency where `borg_path` was allowed in VALID_GLOBAL_KEYS but not returned by `global_settings` method

>>>>>>> 81baa2ef
## [0.6.0] - 2025-10-08

### Added
- **Configuration Validation Command**: New `ruborg validate` command to check configuration files for type errors
- **Automatic Schema Validation**: All commands now validate configuration on startup to catch errors early
- **Strict Boolean Type Checking**: All boolean config values (auto_init, auto_prune, allow_remove_source, etc.) now require actual boolean types
  - Prevents type confusion attacks where strings like `'true'` or `"false"` bypass security checks
  - Clear error messages show actual type vs expected type
  - Validation runs automatically on config load
- Comprehensive validation test suite (10 new test cases)
- Documentation for configuration validation in README

### Changed
- Boolean configuration values now use strict type checking throughout the codebase
  - `auto_init`: only boolean `true` enables, everything else disables
  - `auto_prune`: only boolean `true` enables, everything else disables
  - `allow_remove_source`: strict checking - only `TrueClass` enables (security-critical)
  - `allow_relocated_repo`: permissive normalization - only `false` disables (backward compatible)
  - `allow_unencrypted_repo`: permissive normalization - only `false` disables (backward compatible)
- Config class now validates schema by default (can be disabled with `validate_types: false`)

### Security
- **Type Confusion Protection (CWE-843)**: Strict boolean type checking prevents configuration bypass attacks
  - Before: `allow_remove_source: 'false'` (string) would be truthy and enable deletion
  - After: Only `allow_remove_source: true` (boolean) enables the dangerous operation
- Enhanced error messages guide users to fix type errors correctly
- SECURITY.md updated with type confusion findings and mitigations

## [0.5.0] - 2025-10-08

### Added
- **Hostname Validation**: Optional `hostname` configuration key to restrict backup operations to specific hosts
  - Can be configured globally or per-repository
  - Repository-specific hostname overrides global setting
  - Validates system hostname before backup, list, restore, check operations
  - Prevents accidental execution of backups on wrong machines
  - Displayed in `info` command output
- Comprehensive test coverage for hostname validation (6 new test cases)
- Documentation for hostname feature in example config and README

### Changed
- `info` command now displays hostname when configured (global or per-repository)

## [0.4.0] - 2025-10-06

### Added
- Borg executable validation: verifies `borg_path` points to actual Borg binary
- bundler-audit integration for dependency vulnerability scanning
- RuboCop with rubocop-rspec for code quality enforcement
- Enhanced pruning logs showing retention mode (standard vs per-file)
- Comprehensive development workflow documentation in CLAUDE.md
- Example configuration file: `ruborg.yml.example`

### Security
- **CRITICAL**: Fixed remaining command injection vulnerabilities in repository.rb
  - Replaced backtick execution with Open3.capture3 in `list_archives_with_metadata`
  - Replaced backtick execution with Open3.capture3 in `get_file_mtime_from_archive`
  - Replaced backtick execution with Open3.capture2e in `execute_version_command`
- Added borg_path validation to prevent execution of arbitrary binaries
- Removed unused `env_to_cmd_prefix` helper method (no longer needed with Open3)
- Updated SECURITY.md with new security features and best practices
- Added config file permission requirements (chmod 600) to documentation
- Zero known vulnerabilities in dependencies (verified with bundler-audit)

### Changed
- All command execution now uses Open3 methods (no backticks anywhere)
- Pruning logs now include retention mode details
- Enhanced security documentation with detailed config file protection guidelines

## [0.3.1] - 2025-10-05

### Added
- `borg_options` configuration for controlling Borg environment variables
- Repository path validation to prevent creation in system directories
- Backup path validation and normalization
- Archive name sanitization (alphanumeric, dash, underscore, dot only)

### Changed
- Borg environment variables now configurable via `borg_options` (backward compatible)
- All backup paths are now normalized to absolute paths
- Custom archive names are automatically sanitized

### Security
- Fixed command injection vulnerability in Passbolt CLI execution (now uses Open3.capture3)
- Added path traversal protection for extract operations
- Implemented symlink resolution and system path protection for --remove-source
- Changed to YAML.safe_load_file to prevent arbitrary code execution
- Added log path validation to prevent writing to system directories
- Added repository path validation (prevents /bin, /etc, /usr, etc.)
- Added backup path validation (rejects empty/nil paths)
- Added archive name sanitization (prevents injection attacks)
- Made Borg environment options configurable for enhanced security
- Added SECURITY.md with comprehensive security guidelines and best practices
- Enhanced test coverage for all security features

## [0.3.0] - 2025-10-05

### Added
- Auto-initialization feature: Set `auto_init: true` in config to automatically initialize repositories on first use
- Multi-repository configuration support with per-repository sources
- `--repository` / `-r` option to target specific repository in multi-repo configs
- `--all` option to backup all repositories at once
- Repository-specific Passbolt integration (overrides global settings)
- Per-source exclude patterns in multi-repo configs
- BackupConfig wrapper class for multi-repo compatibility
- Automatic format detection (single vs multi-repo)
- Support for multiple backup sources per repository
- Global settings with per-repository overrides
- `log_file` configuration option to set log path in config file
- Log file priority: CLI option > config file > default

### Changed
- Config class now detects and handles both single-repo and multi-repo formats
- Backup command automatically routes to single or multi-repo implementation
- Archive naming includes repository name for multi-repo configs
- CLI now reads log_file from config if --log option not provided

## [0.2.0] - 2025-10-05

### Added
- `--remove-source` option to delete source files after successful backup
- Comprehensive logging system with daily rotation (default: `~/.ruborg/logs/ruborg.log`)
- Custom log file support via `--log` option for all commands
- `--path` option for restore command to extract single files/directories from archives
- Comprehensive RSpec test suite with mocked Passbolt and actual Borg integration tests
- Borg installation instructions for macOS and Ubuntu in README
- Support for environment variables to prevent interactive prompts (`BORG_RELOCATED_REPO_ACCESS_IS_OK`, etc.)
- Automatic destination directory creation for restore operations
- Test helpers and fixtures for easier testing

### Fixed
- Passbolt CLI command corrected from `passbolt get <id>` to `passbolt get resource <id>`
- Borg commands now properly redirect stdin to prevent interactive passphrase prompts
- Improved error handling and logging throughout the application

### Changed
- Refactored Passbolt class to use testable `execute_command` method
- Enhanced Repository and Backup classes to properly handle environment variables
- Improved CLI integration with better Passbolt mock support in tests

## [0.1.0] - 2025-10-04

### Added
- Initial gem structure
- Borg repository initialization and management
- Backup creation and restoration
- YAML configuration file support
- Passbolt CLI integration for password management
- Command-line interface with Thor
- Basic error handling<|MERGE_RESOLUTION|>--- conflicted
+++ resolved
@@ -7,8 +7,6 @@
 
 ## [Unreleased]
 
-<<<<<<< HEAD
-=======
 ## [0.6.1] - 2025-10-08
 
 ### Added
@@ -48,7 +46,6 @@
 ### Fixed
 - **Configuration Consistency**: Fixed inconsistency where `borg_path` was allowed in VALID_GLOBAL_KEYS but not returned by `global_settings` method
 
->>>>>>> 81baa2ef
 ## [0.6.0] - 2025-10-08
 
 ### Added
