# Security Policy

## Security Features

Ruborg implements several security measures to protect your backup operations:

### 1. Command Injection Prevention
- Uses `Open3.capture3` for Passbolt CLI execution (no shell interpolation)
- Array-based command construction for Borg commands
- No user input directly interpolated into shell commands

### 2. Path Traversal Protection
- Validates all destination paths during restore operations
- Prevents extraction to system directories (`/`, `/etc`, `/bin`, `/usr`, etc.)
- Normalizes paths to prevent `../` traversal attacks

### 3. Symlink Protection
- Resolves symlinks before file deletion with `--remove-source`
- Refuses to delete system directories even when targeted via symlinks
- Uses `FileUtils.rm_rf` with `secure: true` option

### 4. Safe YAML Loading
- Uses `YAML.safe_load_file` to prevent arbitrary code execution
- Rejects YAML files containing Ruby objects or other dangerous constructs
- Only permits basic data types and Symbol class

### 5. Log Path Validation
- Validates log file paths to prevent writing to system directories
- Automatically creates log directories with proper permissions
- Rejects paths in `/bin`, `/etc`, `/usr`, and other sensitive locations

### 6. Passphrase Handling
- Passes passphrases via environment variables (never CLI arguments)
- Prevents passphrase leakage in process listings
- Uses Passbolt integration for secure password retrieval

### 7. Repository Path Validation
- Validates repository paths to prevent creation in system directories
- Rejects empty or nil repository paths
- Prevents accidental repository creation in `/bin`, `/etc`, `/usr`, etc.

### 8. Backup Path Validation
- Validates all backup source paths before creating archives
- Rejects empty, nil, or whitespace-only paths
- Normalizes relative paths to absolute paths for consistency

### 9. Archive Name Sanitization
- Sanitizes user-provided archive names to prevent injection attacks
- Allows only alphanumeric characters, dashes, underscores, and dots
- Rejects archive names that would become empty after sanitization

### 10. Configurable Borg Environment Options
- Allows control over relocated repository access via config
- Allows control over unencrypted repository access via config
- Defaults to safe settings while maintaining backward compatibility

### 11. Borg Executable Validation
- Validates that `borg_path` points to an actual executable file
- Verifies the executable is actually Borg by checking version output
- Prevents execution of arbitrary binaries specified in config
- Searches PATH for command-name-only specifications

### 12. Dependency Vulnerability Scanning
- Uses `bundler-audit` to check for known vulnerabilities
- Regular database updates ensure latest security advisories
- Integrated into development workflow
- Run: `bundle exec bundle-audit check`

### 13. Boolean Type Safety (Type Confusion Protection)
- **Critical safety flag validation** for `allow_remove_source` configuration
- Uses strict type checking (`is_a?(TrueClass)`) to prevent type confusion attacks
- Rejects truthy values like strings `'true'`, `"false"`, integers `1`, or `"yes"`
- Only boolean `true` enables dangerous operations like `--remove-source`
- Provides detailed error messages showing actual type received vs expected
- Prevents configuration errors that could lead to unintended data loss
- **CWE-843 Mitigation**: Protects against type confusion vulnerabilities

<<<<<<< HEAD
=======
### 14. Logging Security (v0.6.1+)
- **Comprehensive logging** of backup operations for audit trails and troubleshooting
- **Sensitive data protection**: Passwords and passphrases are NEVER logged
- **Safe operational logging**: File paths, archive names, and operation status are logged
- **Passbolt resource IDs** (UUIDs) are logged but actual passwords are not
- **System path protection**: Failed deletion attempts are logged with full paths for security auditing
- **Log level support**: INFO, WARN, ERROR, DEBUG levels for appropriate detail

#### What Is Logged (Safe)
- Repository creation and initialization events
- Backup operation start/completion with file counts
- Individual file paths being backed up (per-file mode)
- Archive names (user-provided or auto-generated)
- Restore operations with destination paths
- Source file deletion events (when using `--remove-source`)
- Passbolt resource IDs (UUIDs) for password retrieval attempts
- System path deletion refusals with full path (security audit)
- Pruning operations with archive counts

#### What Is NEVER Logged (Protected)
- ✅ **Passwords and passphrases** - Neither from CLI nor Passbolt
- ✅ **Encryption keys** - Repository encryption keys never written to logs
- ✅ **Passbolt passwords** - Only resource UUIDs logged, not actual retrieved passwords
- ✅ **File contents** - Only paths and metadata, never file contents
- ✅ **Environment variables** with sensitive data

#### Log Security Recommendations
1. **Protect log files** with restrictive permissions:
   ```bash
   chmod 600 ~/.ruborg/logs/ruborg.log
   # Or for shared access with backup group:
   chmod 640 ~/.ruborg/logs/ruborg.log
   chown user:backup ~/.ruborg/logs/ruborg.log
   ```

2. **Configure log rotation** to prevent log files from growing indefinitely:
   ```bash
   # /etc/logrotate.d/ruborg
   /home/user/.ruborg/logs/ruborg.log {
       weekly
       rotate 4
       compress
       missingok
       notifempty
       create 0600 user user
   }
   ```

3. **Review logs regularly** for:
   - Failed backup or restore operations
   - Unauthorized `--remove-source` attempts
   - Passbolt password retrieval failures
   - System path deletion attempts (potential security issues)
   - Unexpected file paths being backed up

4. **Secure log storage locations**:
   - Use absolute paths in `log_file` configuration
   - Avoid logging to world-readable directories
   - Consider logging to `/var/log/ruborg/` with proper permissions

5. **Passbolt Resource IDs in Logs**:
   - Resource IDs (UUIDs) are logged for operational debugging
   - These are identifiers, not credentials - safe to log
   - They cannot be used to access Passbolt without proper authentication
   - Still, protect logs as they reveal which Passbolt resources are used

>>>>>>> 81baa2ef
## Security Best Practices

### When Using `--remove-source`
⚠️ **Warning**: The `--remove-source` flag permanently deletes source files after backup.

**Recommendations:**
1. **Test first** without `--remove-source` to verify backups work
2. **Never use on symlinks** to critical system directories
3. **Verify backups** before using this flag in production
4. **Use absolute paths** in configuration to avoid ambiguity
5. **Use boolean values** for `allow_remove_source` - NEVER use quoted strings:
   ```yaml
   # ✅ CORRECT
   allow_remove_source: true

   # ❌ WRONG - Will be rejected
   allow_remove_source: 'true'
   allow_remove_source: "true"
   allow_remove_source: 1
   ```

### Configuration File Security

**CRITICAL**: Always protect your configuration file with restrictive permissions:

```bash
# Set owner-only read/write permissions
chmod 600 ruborg.yml

# Verify permissions
ls -l ruborg.yml
# Should show: -rw------- 1 user user ... ruborg.yml

# For shared environments with a backup group
chmod 640 ruborg.yml
chown user:backup ruborg.yml
```

**Additional recommendations:**
- Never commit Passbolt resource IDs to public repositories
- Use environment variables for sensitive paths when possible
- Store config files outside web-accessible directories
- Regularly audit who has access to the config file

### Repository Security
- Use encrypted repositories (default: `encryption: repokey`)
- Store passphrases in Passbolt, not in config files
- Use different encryption keys for different repository types
- Regularly rotate Passbolt passphrases
- Avoid creating repositories in system directories
- Use absolute paths for repository locations

### Multi-Repository Considerations
- Each repository can have its own Passbolt resource ID
- Validate all source paths before adding to configuration
- Review exclude patterns to ensure no sensitive files leak

### Archive Naming
- Use default timestamp-based names when possible
- If providing custom names, use only alphanumeric characters, dashes, and underscores
- Avoid special characters or path separators in archive names

### Borg Environment Options
- Consider disabling `allow_relocated_repo` for production environments
- Consider disabling `allow_unencrypted_repo` for sensitive data
- Configure in `ruborg.yml`:
```yaml
borg_options:
  allow_relocated_repo: false  # Reject relocated repositories
  allow_unencrypted_repo: false  # Reject unencrypted repositories
```

## Reporting Security Issues

If you discover a security vulnerability, please:

1. **Do NOT** open a public issue
2. Email security concerns to: mpantel@aegean.gr
3. Include:
   - Description of the vulnerability
   - Steps to reproduce
   - Potential impact
   - Suggested fix (if any)

We will respond within 48 hours and work with you to address the issue.

## Security Audit History

<<<<<<< HEAD
=======
- **v0.6.1** (2025-10-08): Enhanced logging with sensitive data protection
  - **NEW FEATURE**: Comprehensive logging for backup operations, restoration, and deletion
  - Passwords and passphrases are NEVER logged (neither CLI nor Passbolt passwords)
  - Passbolt resource IDs (UUIDs) logged for debugging - identifiers only, not credentials
  - File paths and archive names logged for audit trails
  - System path deletion attempts logged with full paths for security monitoring
  - Log levels: INFO, WARN, ERROR, DEBUG for appropriate detail
  - Documentation added for logging security best practices
  - Enhanced configuration validation with unknown key detection across all levels

>>>>>>> 81baa2ef
- **v0.6.0** (2025-10-08): Configuration validation and type confusion protection
  - **SECURITY FIX**: Implemented strict boolean type checking for `allow_remove_source`
  - Prevents type confusion attacks (CWE-843) where string values bypass safety checks
  - Added configuration validation command (`ruborg validate`) for proactive error detection
  - Automatic schema validation on config load catches type errors early
  - Added 10 comprehensive test cases for validation and type confusion scenarios
  - Enhanced error messages to show actual type vs expected type
  - Updated documentation with type safety warnings and examples

- **v0.5.0** (2025-10-08): Hostname validation
  - Added hostname validation feature (optional global or per-repository)
  - Prevents accidental execution of backups on wrong machines

- **v0.4.0** (2025-10-06): Complete command injection elimination
  - **CRITICAL**: Fixed all remaining command injection vulnerabilities in repository.rb
  - Replaced all backtick execution with Open3.capture3/capture2e methods
  - Added Borg executable validation to prevent arbitrary binary execution
  - Integrated bundler-audit for dependency vulnerability scanning
  - Removed unused env_to_cmd_prefix method
  - Enhanced security documentation with config file permission requirements
  - Zero known vulnerabilities in dependencies

- **v0.3.1** (2025-10-05): Initial security hardening
  - Fixed command injection in Passbolt CLI execution (uses Open3.capture3)
  - Added path traversal protection for extract operations
  - Implemented symlink protection for file deletion with --remove-source
  - Switched to safe YAML loading (YAML.safe_load_file)
  - Added log path validation to prevent writing to system directories
  - Added repository path validation to prevent creation in system directories
  - Added backup path validation and normalization
  - Implemented archive name sanitization
  - Made Borg environment variables configurable
  - Enhanced test coverage for all security features
  - Created comprehensive SECURITY.md documentation

- **v0.3.0** (2025-10-05): Multi-repository and auto-initialization features
  - Added multi-repository configuration support
  - Added auto-initialization feature
  - Added configurable log file paths
  - No security-specific changes in this version

## Dependency Security

Ruborg relies on:
- **Borg Backup**: Industry-standard backup tool with strong encryption
- **Passbolt CLI**: Secure password management
- **Ruby stdlib**: No external gems for core functionality (only Thor for CLI)

Keep dependencies updated:
```bash
# Update Borg
brew upgrade borgbackup  # macOS
sudo apt update && sudo apt upgrade borgbackup  # Ubuntu

# Update Passbolt CLI
# Follow https://github.com/passbolt/go-passbolt-cli

# Update Ruby gems
bundle update
```

## Security Checklist

Before deploying ruborg in production:

- [ ] Review all paths in configuration files
- [ ] Set proper file permissions on config (600) and logs (640)
- [ ] Use Passbolt for all passphrases (never hardcode)
- [ ] Test restore operations before relying on backups
- [ ] Never use `--remove-source` without thorough testing
- [ ] Keep Borg and Passbolt CLI up to date
- [ ] Review exclude patterns for sensitive data
- [ ] Use absolute paths in configuration
- [ ] Enable auto_init only for trusted repository locations
- [ ] Regularly audit backup logs for anomalies
- [ ] Validate repository paths are not in system directories
- [ ] Configure borg_options for your security requirements
- [ ] Use default archive names or sanitized custom names only
- [ ] Ensure backup paths don't contain empty or nil values
- [ ] Use boolean `true` (not strings) for `allow_remove_source` configuration
- [ ] Configure hostname validation for multi-server environments<|MERGE_RESOLUTION|>--- conflicted
+++ resolved
@@ -75,8 +75,6 @@
 - Prevents configuration errors that could lead to unintended data loss
 - **CWE-843 Mitigation**: Protects against type confusion vulnerabilities
 
-<<<<<<< HEAD
-=======
 ### 14. Logging Security (v0.6.1+)
 - **Comprehensive logging** of backup operations for audit trails and troubleshooting
 - **Sensitive data protection**: Passwords and passphrases are NEVER logged
@@ -143,7 +141,6 @@
    - They cannot be used to access Passbolt without proper authentication
    - Still, protect logs as they reveal which Passbolt resources are used
 
->>>>>>> 81baa2ef
 ## Security Best Practices
 
 ### When Using `--remove-source`
@@ -232,8 +229,6 @@
 
 ## Security Audit History
 
-<<<<<<< HEAD
-=======
 - **v0.6.1** (2025-10-08): Enhanced logging with sensitive data protection
   - **NEW FEATURE**: Comprehensive logging for backup operations, restoration, and deletion
   - Passwords and passphrases are NEVER logged (neither CLI nor Passbolt passwords)
@@ -244,7 +239,6 @@
   - Documentation added for logging security best practices
   - Enhanced configuration validation with unknown key detection across all levels
 
->>>>>>> 81baa2ef
 - **v0.6.0** (2025-10-08): Configuration validation and type confusion protection
   - **SECURITY FIX**: Implemented strict boolean type checking for `allow_remove_source`
   - Prevents type confusion attacks (CWE-843) where string values bypass safety checks
