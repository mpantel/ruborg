--- conflicted
+++ resolved
@@ -41,11 +41,7 @@
 
     def global_settings
       @data.slice("passbolt", "compression", "encryption", "auto_init", "borg_options", "log_file", "retention",
-<<<<<<< HEAD
-                  "auto_prune", "hostname", "allow_remove_source")
-=======
                   "auto_prune", "hostname", "allow_remove_source", "borg_path")
->>>>>>> 81baa2ef
     end
 
     private
@@ -115,11 +111,6 @@
     end
 
     # Validate YAML schema for type correctness
-<<<<<<< HEAD
-    def validate_schema
-      errors = []
-
-=======
     # rubocop:disable Metrics/AbcSize, Metrics/CyclomaticComplexity, Metrics/MethodLength, Metrics/PerceivedComplexity
     def validate_schema
       errors = []
@@ -127,19 +118,11 @@
       # Validate unknown keys
       errors.concat(validate_unknown_keys(@data, VALID_GLOBAL_KEYS, "global"))
 
->>>>>>> 81baa2ef
       # Validate global boolean settings
       errors.concat(validate_boolean_config(@data, "auto_init", "global"))
       errors.concat(validate_boolean_config(@data, "auto_prune", "global"))
       errors.concat(validate_boolean_config(@data, "allow_remove_source", "global"))
 
-<<<<<<< HEAD
-      # Validate global borg_options
-      if @data["borg_options"]
-        errors.concat(validate_boolean_config(@data["borg_options"], "allow_relocated_repo", "global/borg_options"))
-        errors.concat(validate_boolean_config(@data["borg_options"], "allow_unencrypted_repo", "global/borg_options"))
-      end
-=======
       # Note: borg_options are validated as warnings in CLI validate command, not as errors here
 
       # Validate global passbolt
@@ -147,7 +130,6 @@
 
       # Validate global retention
       errors.concat(validate_retention_policy(@data["retention"], "global")) if @data["retention"]
->>>>>>> 81baa2ef
 
       # Validate compression and encryption if present
       if @data["compression"] && !VALID_COMPRESSION.include?(@data["compression"])
@@ -159,11 +141,6 @@
       end
 
       # Validate per-repository settings
-<<<<<<< HEAD
-      repositories.each do |repo|
-        repo_name = repo["name"] || "unnamed"
-
-=======
       # rubocop:disable Metrics/BlockLength
       repositories.each do |repo|
         repo_name = repo["name"] || "unnamed"
@@ -171,20 +148,10 @@
         # Validate unknown keys in repository
         errors.concat(validate_unknown_keys(repo, VALID_REPOSITORY_KEYS, repo_name))
 
->>>>>>> 81baa2ef
         errors.concat(validate_boolean_config(repo, "auto_init", repo_name))
         errors.concat(validate_boolean_config(repo, "auto_prune", repo_name))
         errors.concat(validate_boolean_config(repo, "allow_remove_source", repo_name))
 
-<<<<<<< HEAD
-        if repo["borg_options"]
-          errors.concat(validate_boolean_config(repo["borg_options"], "allow_relocated_repo",
-                                                "#{repo_name}/borg_options"))
-          errors.concat(validate_boolean_config(repo["borg_options"], "allow_unencrypted_repo",
-                                                "#{repo_name}/borg_options"))
-        end
-
-=======
         # Validate retention_mode
         if repo["retention_mode"] && !VALID_RETENTION_MODES.include?(repo["retention_mode"])
           errors << "#{repo_name}/retention_mode: invalid value '#{repo["retention_mode"]}'. " \
@@ -197,7 +164,6 @@
 
         errors.concat(validate_retention_policy(repo["retention"], repo_name)) if repo["retention"]
 
->>>>>>> 81baa2ef
         # Validate compression and encryption if present
         if repo["compression"] && !VALID_COMPRESSION.include?(repo["compression"])
           errors << "#{repo_name}/compression: invalid value '#{repo["compression"]}'"
@@ -210,9 +176,6 @@
         # Validate repository structure
         errors << "#{repo_name}: missing 'path' key" unless repo["path"]
         errors << "#{repo_name}: 'sources' must be an array" if repo["sources"] && !repo["sources"].is_a?(Array)
-<<<<<<< HEAD
-      end
-=======
 
         # Validate sources
         next unless repo["sources"].is_a?(Array)
@@ -231,7 +194,6 @@
         end
       end
       # rubocop:enable Metrics/BlockLength
->>>>>>> 81baa2ef
 
       return if errors.empty?
 
@@ -239,10 +201,7 @@
             "Configuration validation failed:\n  - #{errors.join("\n  - ")}\n\n" \
             "Run 'ruborg validate' for detailed validation information."
     end
-<<<<<<< HEAD
-=======
     # rubocop:enable Metrics/AbcSize, Metrics/CyclomaticComplexity, Metrics/MethodLength, Metrics/PerceivedComplexity
->>>>>>> 81baa2ef
 
     def validate_boolean_config(config, key, context)
       errors = []
@@ -256,8 +215,6 @@
 
       errors
     end
-<<<<<<< HEAD
-=======
 
     def validate_unknown_keys(config, valid_keys, context)
       errors = []
@@ -352,6 +309,5 @@
       errors
     end
     # rubocop:enable Metrics/AbcSize, Metrics/MethodLength
->>>>>>> 81baa2ef
   end
 end