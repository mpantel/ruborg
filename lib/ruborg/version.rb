--- conflicted
+++ resolved
@@ -1,9 +1,5 @@
 # frozen_string_literal: true
 
 module Ruborg
-<<<<<<< HEAD
-  VERSION = "0.6.0"
-=======
   VERSION = "0.6.1"
->>>>>>> 81baa2ef
 end